--- conflicted
+++ resolved
@@ -36,16 +36,8 @@
                     }}
                 >
                     <div className="flex items-start gap-2 justify-center text-center">
-<<<<<<< HEAD
-                        <QuoteIcon className="mt-0.5 opacity-70 shrink-0" />
-                        <span
-                            className="text-[13px] leading-snug"
-                            style={{ color: "var(--quote-text)" }}
-                        >
-=======
                         <QuoteIcon className="scale-x-[-1] mt-0.5 opacity-70 shrink-0" />
                         <span className="text-[13px] leading-snug" style={{ color: "var(--quote-text)" }}>
->>>>>>> cd7bc095
                             {quote}
                         </span>
                         <QuoteIcon className="rotate-360 mt-0.5 opacity-70 shrink-0" />
