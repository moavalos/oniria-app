import { EngineApiProvider } from "@/engine";
import { Leva } from "leva";
import { createBrowserRouter } from "react-router";
<<<<<<< HEAD
import { History, Home, Login, NotFound, Register } from "./pages";
=======
import { Dashboard, History, Home, Login, NotFound, Register } from "./pages";
import Node from "./pages/node/Node";
>>>>>>> 7ee91fcd

export const routes = createBrowserRouter([
  {
    path: "/",
    element: (
      <EngineApiProvider>
        <Leva collapsed />
        <Home />
      </EngineApiProvider>
    ),
  },
  {
    path: "/login",
    element: <Login />,
  },
  {
    path: "/register",
    element: <Register />,
  },
  {
    path: "*",
    element: <NotFound />,
  },
  {
    path: "/historial",
    element: <History />,
  },
    {
    path: "/node",
    element: <Node />,
  },
]);<|MERGE_RESOLUTION|>--- conflicted
+++ resolved
@@ -1,12 +1,8 @@
 import { EngineApiProvider } from "@/engine";
 import { Leva } from "leva";
 import { createBrowserRouter } from "react-router";
-<<<<<<< HEAD
-import { History, Home, Login, NotFound, Register } from "./pages";
-=======
 import { Dashboard, History, Home, Login, NotFound, Register } from "./pages";
 import Node from "./pages/node/Node";
->>>>>>> 7ee91fcd
 
 export const routes = createBrowserRouter([
   {
